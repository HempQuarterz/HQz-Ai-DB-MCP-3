--- conflicted
+++ resolved
@@ -1,132 +1,77 @@
-<<<<<<< HEAD
-import React from "react";
-import { Helmet } from "react-helmet";
-import AddPlantTypeForm from "@/components/admin/add-plant-type";
-import AddPlantPartForm from "@/components/admin/add-plant-part";
-import AddIndustryForm from "@/components/admin/add-industry";
-import AddSubIndustryForm from "@/components/admin/add-sub-industry";
-import { Tabs, TabsContent, TabsList, TabsTrigger } from "@/components/ui/tabs";
-=======
-import React from 'react';
-import { Helmet } from 'react-helmet';
-import AddPlantTypeForm from '@/components/admin/add-plant-type';
-import AddPlantPartForm from '@/components/admin/add-plant-part';
-import AddIndustryForm from '@/components/admin/add-industry';
-import AddSubIndustryForm from '@/components/admin/add-sub-industry';
-import ImageGenerationDashboard from '@/components/admin/image-generation-dashboard';
-import { Tabs, TabsContent, TabsList, TabsTrigger } from '@/components/ui/tabs';
->>>>>>> f9b95b00
-
-const AdminPage = () => {
-  return (
-    <div className="container mx-auto p-6">
-      <Helmet>
-        <title>Admin Dashboard - Hemp Industry Database</title>
-<<<<<<< HEAD
-        <meta
-          name="description"
-          content="Admin dashboard for managing the Hemp Industry Database entries and data."
-        />
-      </Helmet>
-
-=======
-        <meta 
-          name="description" 
-          content="Admin dashboard for managing the Hemp Industry Database entries and data." 
-        />
-      </Helmet>
-      
->>>>>>> f9b95b00
-      <div className="space-y-6">
-        <div className="text-center mb-8">
-          <h1 className="text-4xl font-bold tracking-tight text-primary">
-            Admin Dashboard
-          </h1>
-          <p className="text-xl text-muted-foreground mt-2">
-            Manage and update the Hemp Industry Database
-          </p>
-        </div>
-<<<<<<< HEAD
-
-        <Tabs defaultValue="plant-types" className="w-full">
-          <TabsList className="grid grid-cols-5 w-full max-w-4xl mx-auto">
-=======
-        
-        <Tabs defaultValue="plant-types" className="w-full">
-          <TabsList className="grid grid-cols-6 w-full max-w-5xl mx-auto">
->>>>>>> f9b95b00
-            <TabsTrigger value="plant-types">Plant Types</TabsTrigger>
-            <TabsTrigger value="plant-parts">Plant Parts</TabsTrigger>
-            <TabsTrigger value="industries">Industries</TabsTrigger>
-            <TabsTrigger value="sub-industries">Sub-Industries</TabsTrigger>
-            <TabsTrigger value="products">Products</TabsTrigger>
-<<<<<<< HEAD
-          </TabsList>
-
-          <TabsContent value="plant-types">
-            <AddPlantTypeForm />
-          </TabsContent>
-
-          <TabsContent value="plant-parts">
-            <AddPlantPartForm />
-          </TabsContent>
-
-          <TabsContent value="industries">
-            <AddIndustryForm />
-          </TabsContent>
-
-          <TabsContent value="sub-industries">
-            <AddSubIndustryForm />
-          </TabsContent>
-
-          <TabsContent value="products">
-            <div className="text-center p-12 border rounded-lg">
-              <p className="text-lg">
-                Hemp Products form will be available soon.
-              </p>
-              <p className="text-sm text-muted-foreground mt-2">
-                This form requires more complex fields for multiple
-                relationships. It's being developed.
-              </p>
-            </div>
-          </TabsContent>
-=======
-            <TabsTrigger value="image-generation">Image Generation</TabsTrigger>
-          </TabsList>
-          
-          <TabsContent value="plant-types">
-            <AddPlantTypeForm />
-          </TabsContent>
-          
-          <TabsContent value="plant-parts">
-            <AddPlantPartForm />
-          </TabsContent>
-          
-          <TabsContent value="industries">
-            <AddIndustryForm />
-          </TabsContent>
-          
-          <TabsContent value="sub-industries">
-            <AddSubIndustryForm />
-          </TabsContent>
-          
-          <TabsContent value="products">
-            <div className="text-center p-12 border rounded-lg">
-              <p className="text-lg">Hemp Products form will be available soon.</p>
-              <p className="text-sm text-muted-foreground mt-2">
-                This form requires more complex fields for multiple relationships. It's being developed.
-              </p>
-            </div>
-          </TabsContent>
-          
-          <TabsContent value="image-generation">
-            <ImageGenerationDashboard />
-          </TabsContent>
->>>>>>> f9b95b00
-        </Tabs>
-      </div>
-    </div>
-  );
-};
-
-export default AdminPage;+import React from "react";
+import { Helmet } from "react-helmet";
+import AddPlantTypeForm from "@/components/admin/add-plant-type";
+import AddPlantPartForm from "@/components/admin/add-plant-part";
+import AddIndustryForm from "@/components/admin/add-industry";
+import AddSubIndustryForm from "@/components/admin/add-sub-industry";
+import ImageGenerationDashboard from "@/components/admin/image-generation-dashboard";
+import { Tabs, TabsContent, TabsList, TabsTrigger } from "@/components/ui/tabs";
+
+const AdminPage = () => {
+  return (
+    <div className="container mx-auto p-6">
+      <Helmet>
+        <title>Admin Dashboard - Hemp Industry Database</title>
+        <meta
+          name="description"
+          content="Admin dashboard for managing the Hemp Industry Database entries and data."
+        />
+      </Helmet>
+      <div className="space-y-6">
+        <div className="text-center mb-8">
+          <h1 className="text-4xl font-bold tracking-tight text-primary">
+            Admin Dashboard
+          </h1>
+          <p className="text-xl text-muted-foreground mt-2">
+            Manage and update the Hemp Industry Database
+          </p>
+        </div>
+
+        <Tabs defaultValue="plant-types" className="w-full">
+          <TabsList className="grid grid-cols-6 w-full max-w-5xl mx-auto">
+            <TabsTrigger value="plant-types">Plant Types</TabsTrigger>
+            <TabsTrigger value="plant-parts">Plant Parts</TabsTrigger>
+            <TabsTrigger value="industries">Industries</TabsTrigger>
+            <TabsTrigger value="sub-industries">Sub-Industries</TabsTrigger>
+            <TabsTrigger value="products">Products</TabsTrigger>
+            <TabsTrigger value="image-generation">Image Generation</TabsTrigger>
+          </TabsList>
+
+          <TabsContent value="plant-types">
+            <AddPlantTypeForm />
+          </TabsContent>
+
+          <TabsContent value="plant-parts">
+            <AddPlantPartForm />
+          </TabsContent>
+
+          <TabsContent value="industries">
+            <AddIndustryForm />
+          </TabsContent>
+
+          <TabsContent value="sub-industries">
+            <AddSubIndustryForm />
+          </TabsContent>
+
+          <TabsContent value="products">
+            <div className="text-center p-12 border rounded-lg">
+              <p className="text-lg">
+                Hemp Products form will be available soon.
+              </p>
+              <p className="text-sm text-muted-foreground mt-2">
+                This form requires more complex fields for multiple
+                relationships. It's being developed.
+              </p>
+            </div>
+          </TabsContent>
+          
+          <TabsContent value="image-generation">
+            <ImageGenerationDashboard />
+          </TabsContent>
+        </Tabs>
+      </div>
+    </div>
+  );
+};
+
+export default AdminPage;