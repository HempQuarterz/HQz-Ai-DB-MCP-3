--- conflicted
+++ resolved
@@ -1,478 +1,262 @@
-<<<<<<< HEAD
-name: Hemp Product Automation
-
-on:
-  # Manual trigger with agent selection
-  workflow_dispatch:
-    inputs:
-      agent_type:
-        description: 'Hemp agent type to run'
-        required: true
-        type: choice
-        options:
-          - all
-          - seeds-food
-          - fiber-textiles
-          - oil-cosmetics
-          - flower-cbd
-          - hurds-construction
-          - leaves-medicine
-          - roots-biotech
-          - seeds-nutrition
-          - fiber-composites
-          - oil-biofuel
-          - flower-wellness
-          - hurds-hempcrete
-          - biomass-energy
-  
-  # Scheduled runs - optimized for free tier
-  schedule:
-    # Seeds-Food: Every 6 hours (0, 6, 12, 18)
-    - cron: '0 0,6,12,18 * * *'
-    
-    # Fiber-Textiles & Oil-Cosmetics: Every 12 hours (3, 15)
-    - cron: '0 3,15 * * *'
-    
-    # Flower-CBD & Hurds-Construction: Daily at 9 AM UTC
-    - cron: '0 9 * * *'
-    
-    # Other agents: Every 2 days at different times to spread load
-    - cron: '0 21 */2 * *'  # Leaves, Roots, Seeds-Nutrition
-    - cron: '0 2 */2 * *'   # Fiber-Composites, Oil-Biofuel
-    - cron: '0 14 */2 * *'  # Flower-Wellness, Hurds-Hempcrete, Biomass
-
-jobs:
-  determine-agents:
-    runs-on: ubuntu-latest
-    outputs:
-      agents: ${{ steps.set-agents.outputs.agents }}
-    steps:
-      - name: Determine which agents to run
-        id: set-agents
-        run: |
-          HOUR=$(date -u +%H)
-          DAY=$(date -u +%j)
-          
-          if [ "${{ github.event_name }}" == "workflow_dispatch" ]; then
-            if [ "${{ github.event.inputs.agent_type }}" == "all" ]; then
-              echo 'agents=["seeds-food", "fiber-textiles", "oil-cosmetics", "flower-cbd", "hurds-construction", "leaves-medicine", "roots-biotech", "seeds-nutrition", "fiber-composites", "oil-biofuel", "flower-wellness", "hurds-hempcrete", "biomass-energy"]' >> $GITHUB_OUTPUT
-            else
-              echo 'agents=["${{ github.event.inputs.agent_type }}"]' >> $GITHUB_OUTPUT
-            fi
-          else
-            # Schedule-based agent selection
-            case $HOUR in
-              0|6|12|18)
-                echo 'agents=["seeds-food"]' >> $GITHUB_OUTPUT
-                ;;
-              3|15)
-                echo 'agents=["fiber-textiles", "oil-cosmetics"]' >> $GITHUB_OUTPUT
-                ;;
-              9)
-                echo 'agents=["flower-cbd", "hurds-construction"]' >> $GITHUB_OUTPUT
-                ;;
-              21)
-                if [ $((DAY % 2)) -eq 0 ]; then
-                  echo 'agents=["leaves-medicine", "roots-biotech", "seeds-nutrition"]' >> $GITHUB_OUTPUT
-                else
-                  echo 'agents=[]' >> $GITHUB_OUTPUT
-                fi
-                ;;
-              2)
-                if [ $((DAY % 2)) -eq 0 ]; then
-                  echo 'agents=["fiber-composites", "oil-biofuel"]' >> $GITHUB_OUTPUT
-                else
-                  echo 'agents=[]' >> $GITHUB_OUTPUT
-                fi
-                ;;
-              14)
-                if [ $((DAY % 2)) -eq 0 ]; then
-                  echo 'agents=["flower-wellness", "hurds-hempcrete", "biomass-energy"]' >> $GITHUB_OUTPUT
-                else
-                  echo 'agents=[]' >> $GITHUB_OUTPUT
-                fi
-                ;;
-              *)
-                echo 'agents=[]' >> $GITHUB_OUTPUT
-                ;;
-            esac
-          fi
-
-  run-hemp-automation:
-    needs: determine-agents
-    if: needs.determine-agents.outputs.agents != '[]'
-    runs-on: ubuntu-latest
-    timeout-minutes: 30  # Prevent runaway jobs
-    strategy:
-      matrix:
-        agent: ${{ fromJson(needs.determine-agents.outputs.agents) }}
-      max-parallel: 2  # Limit concurrent runs to reduce API load
-    
-    steps:
-      - name: Checkout repository
-        uses: actions/checkout@v3
-      
-      - name: Set up Python
-        uses: actions/setup-python@v4
-        with:
-          python-version: '3.11'
-          cache: 'pip'
-      
-      - name: Cache dependencies
-        uses: actions/cache@v3
-        with:
-          path: ~/.cache/pip
-          key: ${{ runner.os }}-pip-${{ hashFiles('requirements.txt') }}
-          restore-keys: |
-            ${{ runner.os }}-pip-
-      
-      - name: Install dependencies
-        run: |
-          python -m pip install --upgrade pip
-          pip install -r requirements.txt
-      
-      - name: Run Enhanced Hemp Agent - ${{ matrix.agent }}
-        env:
-          SUPABASE_URL: ${{ secrets.SUPABASE_URL }}
-          SUPABASE_ANON_KEY: ${{ secrets.SUPABASE_ANON_KEY }}
-          OPENAI_API_KEY: ${{ secrets.OPENAI_API_KEY }}
-          PYTHONUNBUFFERED: "1"
-        run: |
-          echo "🌿 Starting Enhanced Hemp Agent: ${{ matrix.agent }}"
-          echo "⏰ Timestamp: $(date -u '+%Y-%m-%d %H:%M:%S UTC')"
-          
-          # Run the enhanced agent with specific type
-          python hemp_agent_enhanced.py --type "${{ matrix.agent }}" --limit 5
-          
-          # Check exit code
-          if [ $? -eq 0 ]; then
-            echo "✅ Agent completed successfully"
-          else
-            echo "❌ Agent failed with exit code $?"
-            exit 1
-          fi
-      
-      - name: Generate run summary
-        if: always()
-        run: |
-          echo "## Hemp Agent Run Summary" >> $GITHUB_STEP_SUMMARY
-          echo "- **Agent**: ${{ matrix.agent }}" >> $GITHUB_STEP_SUMMARY
-          echo "- **Status**: ${{ job.status }}" >> $GITHUB_STEP_SUMMARY
-          echo "- **Time**: $(date -u '+%Y-%m-%d %H:%M:%S UTC')" >> $GITHUB_STEP_SUMMARY
-          echo "- **Run ID**: ${{ github.run_id }}" >> $GITHUB_STEP_SUMMARY
-      
-      - name: Monitor agent results
-        if: success()
-        continue-on-error: true
-        env:
-          SUPABASE_URL: ${{ secrets.SUPABASE_URL }}
-          SUPABASE_ANON_KEY: ${{ secrets.SUPABASE_ANON_KEY }}
-        run: |
-          echo "📊 Checking agent results..."
-          python monitor_hemp.py --agent "${{ matrix.agent }}" --recent 1
-      
-      - name: Validate data integrity
-        if: success()
-        continue-on-error: true
-        env:
-          SUPABASE_URL: ${{ secrets.SUPABASE_URL }}
-          SUPABASE_ANON_KEY: ${{ secrets.SUPABASE_ANON_KEY }}
-        run: |
-          echo "🔍 Validating data integrity..."
-          python validate_hemp_data.py
-
-  error-notification:
-    needs: run-hemp-automation
-    if: failure()
-    runs-on: ubuntu-latest
-    steps:
-      - name: Create issue on failure
-        uses: actions/github-script@v6
-        with:
-          script: |
-            const date = new Date().toISOString().split('T')[0];
-            const title = `Hemp Automation Failed - ${date}`;
-            
-            // Check if issue already exists
-            const issues = await github.rest.issues.listForRepo({
-              owner: context.repo.owner,
-              repo: context.repo.repo,
-              state: 'open',
-              labels: ['automation-failure']
-            });
-            
-            const existingIssue = issues.data.find(issue => issue.title === title);
-            
-            if (!existingIssue) {
-              await github.rest.issues.create({
-                owner: context.repo.owner,
-                repo: context.repo.repo,
-                title: title,
-                body: `## Automation Failure Report\n\n- **Workflow Run**: [${context.runId}](${context.serverUrl}/${context.repo.owner}/${context.repo.repo}/actions/runs/${context.runId})\n- **Time**: ${new Date().toUTCString()}\n- **Event**: ${context.eventName}\n\nPlease check the workflow logs for details.`,
-                labels: ['automation-failure', 'hemp-automation']
-              });
-            }
-=======
-name: Hemp Product Automation
-
-on:
-  # Manual trigger with agent selection
-  workflow_dispatch:
-    inputs:
-      agent_type:
-        description: 'Hemp agent type to run'
-        required: true
-        type: choice
-        options:
-          - all
-          - seeds-food
-          - fiber-textiles
-          - oil-cosmetics
-          - flower-cbd
-          - hurds-construction
-          - leaves-medicine
-          - roots-biotech
-          - seeds-nutrition
-          - fiber-composites
-          - oil-biofuel
-          - flower-wellness
-          - hurds-hempcrete
-          - biomass-energy
-  
-  # Scheduled runs - optimized for free tier
-  schedule:
-    # Seeds-Food: Every 6 hours (0, 6, 12, 18)
-    - cron: '0 0,6,12,18 * * *'
-    
-    # Fiber-Textiles & Oil-Cosmetics: Every 12 hours (3, 15)
-    - cron: '0 3,15 * * *'
-    
-    # Flower-CBD & Hurds-Construction: Daily at 9 AM UTC
-    - cron: '0 9 * * *'
-    
-    # Other agents: Every 2 days at different times to spread load
-    - cron: '0 21 */2 * *'  # Leaves, Roots, Seeds-Nutrition
-    - cron: '0 2 */2 * *'   # Fiber-Composites, Oil-Biofuel
-    - cron: '0 14 */2 * *'  # Flower-Wellness, Hurds-Hempcrete, Biomass
-
-jobs:
-  validate-environment:
-    runs-on: ubuntu-latest
-    outputs:
-      is_valid: ${{ steps.check-env.outputs.is_valid }}
-    steps:
-      - name: Check required secrets
-        id: check-env
-        run: |
-          MISSING_SECRETS=""
-          
-          if [ -z "${{ secrets.SUPABASE_URL }}" ]; then
-            MISSING_SECRETS="${MISSING_SECRETS}SUPABASE_URL "
-          fi
-          
-          if [ -z "${{ secrets.SUPABASE_ANON_KEY }}" ]; then
-            MISSING_SECRETS="${MISSING_SECRETS}SUPABASE_ANON_KEY "
-          fi
-          
-          if [ -z "${{ secrets.OPENAI_API_KEY }}" ]; then
-            MISSING_SECRETS="${MISSING_SECRETS}OPENAI_API_KEY "
-          fi
-          
-          if [ -n "$MISSING_SECRETS" ]; then
-            echo "❌ Missing required secrets: $MISSING_SECRETS"
-            echo "is_valid=false" >> $GITHUB_OUTPUT
-            exit 1
-          else
-            echo "✅ All required secrets are configured"
-            echo "is_valid=true" >> $GITHUB_OUTPUT
-          fi
-
-  determine-agents:
-    needs: validate-environment
-    if: needs.validate-environment.outputs.is_valid == 'true'
-    runs-on: ubuntu-latest
-    outputs:
-      agents: ${{ steps.set-agents.outputs.agents }}
-    steps:
-      - name: Determine which agents to run
-        id: set-agents
-        run: |
-          HOUR=$(date -u +%H)
-          DAY=$(date -u +%j)
-          
-          if [ "${{ github.event_name }}" == "workflow_dispatch" ]; then
-            if [ "${{ github.event.inputs.agent_type }}" == "all" ]; then
-              echo 'agents=["seeds-food", "fiber-textiles", "oil-cosmetics", "flower-cbd", "hurds-construction", "leaves-medicine", "roots-biotech", "seeds-nutrition", "fiber-composites", "oil-biofuel", "flower-wellness", "hurds-hempcrete", "biomass-energy"]' >> $GITHUB_OUTPUT
-            else
-              echo 'agents=["${{ github.event.inputs.agent_type }}"]' >> $GITHUB_OUTPUT
-            fi
-          else
-            # Schedule-based agent selection
-            case $HOUR in
-              0|6|12|18)
-                echo 'agents=["seeds-food"]' >> $GITHUB_OUTPUT
-                ;;
-              3|15)
-                echo 'agents=["fiber-textiles", "oil-cosmetics"]' >> $GITHUB_OUTPUT
-                ;;
-              9)
-                echo 'agents=["flower-cbd", "hurds-construction"]' >> $GITHUB_OUTPUT
-                ;;
-              21)
-                if [ $((DAY % 2)) -eq 0 ]; then
-                  echo 'agents=["leaves-medicine", "roots-biotech", "seeds-nutrition"]' >> $GITHUB_OUTPUT
-                else
-                  echo 'agents=[]' >> $GITHUB_OUTPUT
-                fi
-                ;;
-              2)
-                if [ $((DAY % 2)) -eq 0 ]; then
-                  echo 'agents=["fiber-composites", "oil-biofuel"]' >> $GITHUB_OUTPUT
-                else
-                  echo 'agents=[]' >> $GITHUB_OUTPUT
-                fi
-                ;;
-              14)
-                if [ $((DAY % 2)) -eq 0 ]; then
-                  echo 'agents=["flower-wellness", "hurds-hempcrete", "biomass-energy"]' >> $GITHUB_OUTPUT
-                else
-                  echo 'agents=[]' >> $GITHUB_OUTPUT
-                fi
-                ;;
-              *)
-                echo 'agents=[]' >> $GITHUB_OUTPUT
-                ;;
-            esac
-          fi
-
-  run-hemp-automation:
-    needs: determine-agents
-    if: needs.determine-agents.outputs.agents != '[]'
-    runs-on: ubuntu-latest
-    timeout-minutes: 30  # Prevent runaway jobs
-    strategy:
-      matrix:
-        agent: ${{ fromJson(needs.determine-agents.outputs.agents) }}
-      max-parallel: 2  # Limit concurrent runs to reduce API load
-    
-    steps:
-      - name: Checkout repository
-        uses: actions/checkout@v4
-      
-      - name: Set up Python
-        uses: actions/setup-python@v5
-        with:
-          python-version: '3.11'
-          cache: 'pip'
-      
-      - name: Cache dependencies
-        uses: actions/cache@v4
-        with:
-          path: ~/.cache/pip
-          key: ${{ runner.os }}-pip-${{ hashFiles('requirements.txt') }}
-          restore-keys: |
-            ${{ runner.os }}-pip-
-      
-      - name: Install dependencies
-        run: |
-          python -m pip install --upgrade pip
-          pip install -r requirements.txt
-      
-      - name: Verify script exists
-        run: |
-          if [ ! -f "hemp_agent_enhanced.py" ]; then
-            echo "❌ Error: hemp_agent_enhanced.py not found!"
-            exit 1
-          fi
-          echo "✅ Script file exists"
-      
-      - name: Run Enhanced Hemp Agent - ${{ matrix.agent }}
-        env:
-          SUPABASE_URL: ${{ secrets.SUPABASE_URL }}
-          SUPABASE_ANON_KEY: ${{ secrets.SUPABASE_ANON_KEY }}
-          OPENAI_API_KEY: ${{ secrets.OPENAI_API_KEY }}
-          PYTHONUNBUFFERED: "1"
-        run: |
-          echo "🌿 Starting Enhanced Hemp Agent: ${{ matrix.agent }}"
-          echo "⏰ Timestamp: $(date -u '+%Y-%m-%d %H:%M:%S UTC')"
-          
-          # Run the enhanced agent with specific type
-          python hemp_agent_enhanced.py --type "${{ matrix.agent }}" --limit 5
-          
-          # Check exit code
-          if [ $? -eq 0 ]; then
-            echo "✅ Agent completed successfully"
-          else
-            echo "❌ Agent failed with exit code $?"
-            exit 1
-          fi
-      
-      - name: Generate run summary
-        if: always()
-        run: |
-          echo "## Hemp Agent Run Summary" >> $GITHUB_STEP_SUMMARY
-          echo "- **Agent**: ${{ matrix.agent }}" >> $GITHUB_STEP_SUMMARY
-          echo "- **Status**: ${{ job.status }}" >> $GITHUB_STEP_SUMMARY
-          echo "- **Time**: $(date -u '+%Y-%m-%d %H:%M:%S UTC')" >> $GITHUB_STEP_SUMMARY
-          echo "- **Run ID**: ${{ github.run_id }}" >> $GITHUB_STEP_SUMMARY
-      
-      - name: Monitor agent results
-        if: success()
-        continue-on-error: true
-        env:
-          SUPABASE_URL: ${{ secrets.SUPABASE_URL }}
-          SUPABASE_ANON_KEY: ${{ secrets.SUPABASE_ANON_KEY }}
-        run: |
-          if [ -f "monitor_hemp.py" ]; then
-            echo "📊 Checking agent results..."
-            python monitor_hemp.py --agent "${{ matrix.agent }}" --recent 1
-          else
-            echo "⚠️ monitor_hemp.py not found, skipping monitoring"
-          fi
-      
-      - name: Validate data integrity
-        if: success()
-        continue-on-error: true
-        env:
-          SUPABASE_URL: ${{ secrets.SUPABASE_URL }}
-          SUPABASE_ANON_KEY: ${{ secrets.SUPABASE_ANON_KEY }}
-        run: |
-          if [ -f "validate_hemp_data.py" ]; then
-            echo "🔍 Validating data integrity..."
-            python validate_hemp_data.py
-          else
-            echo "⚠️ validate_hemp_data.py not found, skipping validation"
-          fi
-
-  error-notification:
-    needs: [validate-environment, run-hemp-automation]
-    if: failure()
-    runs-on: ubuntu-latest
-    steps:
-      - name: Create issue on failure
-        uses: actions/github-script@v7
-        with:
-          script: |
-            const date = new Date().toISOString().split('T')[0];
-            const title = `Hemp Automation Failed - ${date}`;
-            
-            // Check if issue already exists
-            const issues = await github.rest.issues.listForRepo({
-              owner: context.repo.owner,
-              repo: context.repo.repo,
-              state: 'open',
-              labels: ['automation-failure']
-            });
-            
-            const existingIssue = issues.data.find(issue => issue.title === title);
-            
-            if (!existingIssue) {
-              await github.rest.issues.create({
-                owner: context.repo.owner,
-                repo: context.repo.repo,
-                title: title,
-                body: `## Automation Failure Report\n\n- **Workflow Run**: [${context.runId}](${context.serverUrl}/${context.repo.owner}/${context.repo.repo}/actions/runs/${context.runId})\n- **Time**: ${new Date().toUTCString()}\n- **Event**: ${context.eventName}\n\nPlease check the workflow logs for details.`,
-                labels: ['automation-failure', 'hemp-automation']
-              });
-            }
->>>>>>> f9b95b00
+name: Hemp Product Automation
+
+on:
+  # Manual trigger with agent selection
+  workflow_dispatch:
+    inputs:
+      agent_type:
+        description: 'Hemp agent type to run'
+        required: true
+        type: choice
+        options:
+          - all
+          - seeds-food
+          - fiber-textiles
+          - oil-cosmetics
+          - flower-cbd
+          - hurds-construction
+          - leaves-medicine
+          - roots-biotech
+          - seeds-nutrition
+          - fiber-composites
+          - oil-biofuel
+          - flower-wellness
+          - hurds-hempcrete
+          - biomass-energy
+  
+  # Scheduled runs - optimized for free tier
+  schedule:
+    # Seeds-Food: Every 6 hours (0, 6, 12, 18)
+    - cron: '0 0,6,12,18 * * *'
+    
+    # Fiber-Textiles & Oil-Cosmetics: Every 12 hours (3, 15)
+    - cron: '0 3,15 * * *'
+    
+    # Flower-CBD & Hurds-Construction: Daily at 9 AM UTC
+    - cron: '0 9 * * *'
+    
+    # Other agents: Every 2 days at different times to spread load
+    - cron: '0 21 */2 * *'  # Leaves, Roots, Seeds-Nutrition
+    - cron: '0 2 */2 * *'   # Fiber-Composites, Oil-Biofuel
+    - cron: '0 14 */2 * *'  # Flower-Wellness, Hurds-Hempcrete, Biomass
+
+jobs:
+  validate-environment:
+    runs-on: ubuntu-latest
+    outputs:
+      is_valid: ${{ steps.check-env.outputs.is_valid }}
+    steps:
+      - name: Check required secrets
+        id: check-env
+        run: |
+          MISSING_SECRETS=""
+          
+          if [ -z "${{ secrets.SUPABASE_URL }}" ]; then
+            MISSING_SECRETS="${MISSING_SECRETS}SUPABASE_URL "
+          fi
+          
+          if [ -z "${{ secrets.SUPABASE_ANON_KEY }}" ]; then
+            MISSING_SECRETS="${MISSING_SECRETS}SUPABASE_ANON_KEY "
+          fi
+          
+          if [ -z "${{ secrets.OPENAI_API_KEY }}" ]; then
+            MISSING_SECRETS="${MISSING_SECRETS}OPENAI_API_KEY "
+          fi
+          
+          if [ -n "$MISSING_SECRETS" ]; then
+            echo "❌ Missing required secrets: $MISSING_SECRETS"
+            echo "is_valid=false" >> $GITHUB_OUTPUT
+            exit 1
+          else
+            echo "✅ All required secrets are configured"
+            echo "is_valid=true" >> $GITHUB_OUTPUT
+          fi
+
+  determine-agents:
+    needs: validate-environment
+    if: needs.validate-environment.outputs.is_valid == 'true'
+    runs-on: ubuntu-latest
+    outputs:
+      agents: ${{ steps.set-agents.outputs.agents }}
+    steps:
+      - name: Determine which agents to run
+        id: set-agents
+        run: |
+          HOUR=$(date -u +%H)
+          DAY=$(date -u +%j)
+          
+          if [ "${{ github.event_name }}" == "workflow_dispatch" ]; then
+            if [ "${{ github.event.inputs.agent_type }}" == "all" ]; then
+              echo 'agents=["seeds-food", "fiber-textiles", "oil-cosmetics", "flower-cbd", "hurds-construction", "leaves-medicine", "roots-biotech", "seeds-nutrition", "fiber-composites", "oil-biofuel", "flower-wellness", "hurds-hempcrete", "biomass-energy"]' >> $GITHUB_OUTPUT
+            else
+              echo 'agents=["${{ github.event.inputs.agent_type }}"]' >> $GITHUB_OUTPUT
+            fi
+          else
+            # Schedule-based agent selection
+            case $HOUR in
+              0|6|12|18)
+                echo 'agents=["seeds-food"]' >> $GITHUB_OUTPUT
+                ;;
+              3|15)
+                echo 'agents=["fiber-textiles", "oil-cosmetics"]' >> $GITHUB_OUTPUT
+                ;;
+              9)
+                echo 'agents=["flower-cbd", "hurds-construction"]' >> $GITHUB_OUTPUT
+                ;;
+              21)
+                if [ $((DAY % 2)) -eq 0 ]; then
+                  echo 'agents=["leaves-medicine", "roots-biotech", "seeds-nutrition"]' >> $GITHUB_OUTPUT
+                else
+                  echo 'agents=[]' >> $GITHUB_OUTPUT
+                fi
+                ;;
+              2)
+                if [ $((DAY % 2)) -eq 0 ]; then
+                  echo 'agents=["fiber-composites", "oil-biofuel"]' >> $GITHUB_OUTPUT
+                else
+                  echo 'agents=[]' >> $GITHUB_OUTPUT
+                fi
+                ;;
+              14)
+                if [ $((DAY % 2)) -eq 0 ]; then
+                  echo 'agents=["flower-wellness", "hurds-hempcrete", "biomass-energy"]' >> $GITHUB_OUTPUT
+                else
+                  echo 'agents=[]' >> $GITHUB_OUTPUT
+                fi
+                ;;
+              *)
+                echo 'agents=[]' >> $GITHUB_OUTPUT
+                ;;
+            esac
+          fi
+
+  run-hemp-automation:
+    needs: determine-agents
+    if: needs.determine-agents.outputs.agents != '[]'
+    runs-on: ubuntu-latest
+    timeout-minutes: 30  # Prevent runaway jobs
+    strategy:
+      matrix:
+        agent: ${{ fromJson(needs.determine-agents.outputs.agents) }}
+      max-parallel: 2  # Limit concurrent runs to reduce API load
+    
+    steps:
+      - name: Checkout repository
+        uses: actions/checkout@v4
+      
+      - name: Set up Python
+        uses: actions/setup-python@v5
+        with:
+          python-version: '3.11'
+          cache: 'pip'
+      
+      - name: Cache dependencies
+        uses: actions/cache@v4
+        with:
+          path: ~/.cache/pip
+          key: ${{ runner.os }}-pip-${{ hashFiles('requirements.txt') }}
+          restore-keys: |
+            ${{ runner.os }}-pip-
+      
+      - name: Install dependencies
+        run: |
+          python -m pip install --upgrade pip
+          pip install -r requirements.txt
+      
+      - name: Verify script exists
+        run: |
+          if [ ! -f "hemp_agent_enhanced.py" ]; then
+            echo "❌ Error: hemp_agent_enhanced.py not found!"
+            exit 1
+          fi
+          echo "✅ Script file exists"
+      
+      - name: Run Enhanced Hemp Agent - ${{ matrix.agent }}
+        env:
+          SUPABASE_URL: ${{ secrets.SUPABASE_URL }}
+          SUPABASE_ANON_KEY: ${{ secrets.SUPABASE_ANON_KEY }}
+          OPENAI_API_KEY: ${{ secrets.OPENAI_API_KEY }}
+          PYTHONUNBUFFERED: "1"
+        run: |
+          echo "🌿 Starting Enhanced Hemp Agent: ${{ matrix.agent }}"
+          echo "⏰ Timestamp: $(date -u '+%Y-%m-%d %H:%M:%S UTC')"
+          
+          # Run the enhanced agent with specific type
+          python hemp_agent_enhanced.py --type "${{ matrix.agent }}" --limit 5
+          
+          # Check exit code
+          if [ $? -eq 0 ]; then
+            echo "✅ Agent completed successfully"
+          else
+            echo "❌ Agent failed with exit code $?"
+            exit 1
+          fi
+      
+      - name: Generate run summary
+        if: always()
+        run: |
+          echo "## Hemp Agent Run Summary" >> $GITHUB_STEP_SUMMARY
+          echo "- **Agent**: ${{ matrix.agent }}" >> $GITHUB_STEP_SUMMARY
+          echo "- **Status**: ${{ job.status }}" >> $GITHUB_STEP_SUMMARY
+          echo "- **Time**: $(date -u '+%Y-%m-%d %H:%M:%S UTC')" >> $GITHUB_STEP_SUMMARY
+          echo "- **Run ID**: ${{ github.run_id }}" >> $GITHUB_STEP_SUMMARY
+      
+      - name: Monitor agent results
+        if: success()
+        continue-on-error: true
+        env:
+          SUPABASE_URL: ${{ secrets.SUPABASE_URL }}
+          SUPABASE_ANON_KEY: ${{ secrets.SUPABASE_ANON_KEY }}
+        run: |
+          if [ -f "monitor_hemp.py" ]; then
+            echo "📊 Checking agent results..."
+            python monitor_hemp.py --agent "${{ matrix.agent }}" --recent 1
+          else
+            echo "⚠️ monitor_hemp.py not found, skipping monitoring"
+          fi
+      
+      - name: Validate data integrity
+        if: success()
+        continue-on-error: true
+        env:
+          SUPABASE_URL: ${{ secrets.SUPABASE_URL }}
+          SUPABASE_ANON_KEY: ${{ secrets.SUPABASE_ANON_KEY }}
+        run: |
+          if [ -f "validate_hemp_data.py" ]; then
+            echo "🔍 Validating data integrity..."
+            python validate_hemp_data.py
+          else
+            echo "⚠️ validate_hemp_data.py not found, skipping validation"
+          fi
+
+  error-notification:
+    needs: [validate-environment, run-hemp-automation]
+    if: failure()
+    runs-on: ubuntu-latest
+    steps:
+      - name: Create issue on failure
+        uses: actions/github-script@v7
+        with:
+          script: |
+            const date = new Date().toISOString().split('T')[0];
+            const title = `Hemp Automation Failed - ${date}`;
+            
+            // Check if issue already exists
+            const issues = await github.rest.issues.listForRepo({
+              owner: context.repo.owner,
+              repo: context.repo.repo,
+              state: 'open',
+              labels: ['automation-failure']
+            });
+            
+            const existingIssue = issues.data.find(issue => issue.title === title);
+            
+            if (!existingIssue) {
+              await github.rest.issues.create({
+                owner: context.repo.owner,
+                repo: context.repo.repo,
+                title: title,
+                body: `## Automation Failure Report\n\n- **Workflow Run**: [${context.runId}](${context.serverUrl}/${context.repo.owner}/${context.repo.repo}/actions/runs/${context.runId})\n- **Time**: ${new Date().toUTCString()}\n- **Event**: ${context.eventName}\n\nPlease check the workflow logs for details.`,
+                labels: ['automation-failure', 'hemp-automation']
+              });
+            }