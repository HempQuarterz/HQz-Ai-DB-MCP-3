<<<<<<< HEAD
name: Hemp Image Generation

on:
  schedule:
    # Run every 6 hours
    - cron: '0 */6 * * *'
  workflow_dispatch:
    inputs:
      batch_size:
        description: 'Number of images to generate'
        required: false
        default: '50'
      provider:
        description: 'Image generation provider'
        required: false
        default: 'placeholder'
        type: choice
        options:
          - placeholder
          - stable_diffusion
          - dall_e

jobs:
  generate-images:
    runs-on: ubuntu-latest
    
    steps:
    - uses: actions/checkout@v3
    
    - name: Set up Python
      uses: actions/setup-python@v4
      with:
        python-version: '3.9'
    
    - name: Install dependencies
      run: |
        python -m pip install --upgrade pip
        pip install -r requirements.txt
    
    - name: Run Image Generation
      env:
        SUPABASE_URL: ${{ secrets.SUPABASE_URL }}
        SUPABASE_ANON_KEY: ${{ secrets.SUPABASE_ANON_KEY }}
        IMAGE_GENERATION_PROVIDER: ${{ github.event.inputs.provider || 'placeholder' }}
        STABILITY_API_KEY: ${{ secrets.STABILITY_API_KEY }}
        OPENAI_API_KEY: ${{ secrets.OPENAI_API_KEY }}
      run: |
        python image_generation/hemp_image_generator.py \
          --batch-size ${{ github.event.inputs.batch_size || '50' }} \
          --provider ${{ github.event.inputs.provider || 'placeholder' }}
    
    - name: Upload Logs
      uses: actions/upload-artifact@v3
      if: always()
      with:
        name: generation-logs
        path: logs/
=======
name: Hemp Image Generation

on:
  schedule:
    # Run every 6 hours
    - cron: '0 */6 * * *'
  workflow_dispatch:
    inputs:
      batch_size:
        description: 'Number of images to generate'
        required: false
        default: '50'
      provider:
        description: 'Image generation provider'
        required: false
        default: 'placeholder'
        type: choice
        options:
          - placeholder
          - stable_diffusion
          - dall_e

jobs:
  validate-environment:
    runs-on: ubuntu-latest
    outputs:
      is_valid: ${{ steps.check-env.outputs.is_valid }}
    steps:
      - name: Check required secrets
        id: check-env
        run: |
          MISSING_SECRETS=""
          
          if [ -z "${{ secrets.SUPABASE_URL }}" ]; then
            MISSING_SECRETS="${MISSING_SECRETS}SUPABASE_URL "
          fi
          
          if [ -z "${{ secrets.SUPABASE_ANON_KEY }}" ]; then
            MISSING_SECRETS="${MISSING_SECRETS}SUPABASE_ANON_KEY "
          fi
          
          # Check provider-specific secrets if not using placeholder
          if [ "${{ github.event.inputs.provider }}" == "stable_diffusion" ] && [ -z "${{ secrets.STABILITY_API_KEY }}" ]; then
            MISSING_SECRETS="${MISSING_SECRETS}STABILITY_API_KEY "
          fi
          
          if [ "${{ github.event.inputs.provider }}" == "dall_e" ] && [ -z "${{ secrets.OPENAI_API_KEY }}" ]; then
            MISSING_SECRETS="${MISSING_SECRETS}OPENAI_API_KEY "
          fi
          
          if [ -n "$MISSING_SECRETS" ]; then
            echo "❌ Missing required secrets: $MISSING_SECRETS"
            echo "is_valid=false" >> $GITHUB_OUTPUT
            exit 1
          else
            echo "✅ All required secrets are configured"
            echo "is_valid=true" >> $GITHUB_OUTPUT
          fi

  generate-images:
    needs: validate-environment
    if: needs.validate-environment.outputs.is_valid == 'true'
    runs-on: ubuntu-latest
    timeout-minutes: 30
    
    steps:
    - uses: actions/checkout@v4
    
    - name: Set up Python
      uses: actions/setup-python@v5
      with:
        python-version: '3.11'  # Standardized to match other workflows
        cache: 'pip'
    
    - name: Install dependencies
      run: |
        python -m pip install --upgrade pip
        pip install -r requirements.txt
    
    - name: Create logs directory
      run: mkdir -p logs
    
    - name: Check if image generator script exists
      run: |
        if [ ! -f "image_generation/hemp_image_generator.py" ]; then
          echo "⚠️ Image generator script not found. Creating placeholder..."
          mkdir -p image_generation
          cat > image_generation/hemp_image_generator.py << 'EOF'
#!/usr/bin/env python3
"""Placeholder Hemp Image Generator"""
import os
import sys
import argparse
from datetime import datetime

def main():
    parser = argparse.ArgumentParser(description='Hemp Image Generator')
    parser.add_argument('--batch-size', type=int, default=50, help='Number of images to generate')
    parser.add_argument('--provider', default='placeholder', help='Image generation provider')
    args = parser.parse_args()
    
    print(f"🌿 Hemp Image Generator")
    print(f"Provider: {args.provider}")
    print(f"Batch Size: {args.batch_size}")
    print(f"Time: {datetime.now().isoformat()}")
    
    # Check environment variables
    supabase_url = os.getenv('SUPABASE_URL')
    supabase_key = os.getenv('SUPABASE_ANON_KEY')
    
    if not supabase_url or not supabase_key:
        print("❌ Error: Missing Supabase credentials")
        sys.exit(1)
    
    print("✅ Environment configured")
    
    # Log to file
    os.makedirs('logs', exist_ok=True)
    with open('logs/image_generation.log', 'a') as f:
        f.write(f"\n{datetime.now().isoformat()} - Generated {args.batch_size} placeholder images\n")
    
    print(f"✅ Generated {args.batch_size} placeholder images")
    return 0

if __name__ == "__main__":
    sys.exit(main())
EOF
          chmod +x image_generation/hemp_image_generator.py
        else
          echo "✅ Image generator script exists"
        fi
    
    - name: Run Image Generation
      env:
        SUPABASE_URL: ${{ secrets.SUPABASE_URL }}
        SUPABASE_ANON_KEY: ${{ secrets.SUPABASE_ANON_KEY }}
        IMAGE_GENERATION_PROVIDER: ${{ github.event.inputs.provider || 'placeholder' }}
        STABILITY_API_KEY: ${{ secrets.STABILITY_API_KEY }}
        OPENAI_API_KEY: ${{ secrets.OPENAI_API_KEY }}
      run: |
        echo "🖼️ Starting image generation..."
        echo "Provider: $IMAGE_GENERATION_PROVIDER"
        echo "Batch size: ${{ github.event.inputs.batch_size || '50' }}"
        
        python image_generation/hemp_image_generator.py \
          --batch-size ${{ github.event.inputs.batch_size || '50' }} \
          --provider ${{ github.event.inputs.provider || 'placeholder' }}
    
    - name: Generate summary
      if: always()
      run: |
        echo "## Image Generation Summary" >> $GITHUB_STEP_SUMMARY
        echo "- **Provider**: ${{ github.event.inputs.provider || 'placeholder' }}" >> $GITHUB_STEP_SUMMARY
        echo "- **Batch Size**: ${{ github.event.inputs.batch_size || '50' }}" >> $GITHUB_STEP_SUMMARY
        echo "- **Status**: ${{ job.status }}" >> $GITHUB_STEP_SUMMARY
        echo "- **Time**: $(date -u '+%Y-%m-%d %H:%M:%S UTC')" >> $GITHUB_STEP_SUMMARY
        
        if [ -f "logs/image_generation.log" ]; then
          echo "### Recent Log Entries" >> $GITHUB_STEP_SUMMARY
          echo '```' >> $GITHUB_STEP_SUMMARY
          tail -n 10 logs/image_generation.log >> $GITHUB_STEP_SUMMARY
          echo '```' >> $GITHUB_STEP_SUMMARY
        fi
    
    - name: Upload Logs
      uses: actions/upload-artifact@v4
      if: always()
      with:
        name: generation-logs-${{ github.run_id }}
        path: logs/
>>>>>>> f9b95b00
        retention-days: 7<|MERGE_RESOLUTION|>--- conflicted
+++ resolved
@@ -1,62 +1,3 @@
-<<<<<<< HEAD
-name: Hemp Image Generation
-
-on:
-  schedule:
-    # Run every 6 hours
-    - cron: '0 */6 * * *'
-  workflow_dispatch:
-    inputs:
-      batch_size:
-        description: 'Number of images to generate'
-        required: false
-        default: '50'
-      provider:
-        description: 'Image generation provider'
-        required: false
-        default: 'placeholder'
-        type: choice
-        options:
-          - placeholder
-          - stable_diffusion
-          - dall_e
-
-jobs:
-  generate-images:
-    runs-on: ubuntu-latest
-    
-    steps:
-    - uses: actions/checkout@v3
-    
-    - name: Set up Python
-      uses: actions/setup-python@v4
-      with:
-        python-version: '3.9'
-    
-    - name: Install dependencies
-      run: |
-        python -m pip install --upgrade pip
-        pip install -r requirements.txt
-    
-    - name: Run Image Generation
-      env:
-        SUPABASE_URL: ${{ secrets.SUPABASE_URL }}
-        SUPABASE_ANON_KEY: ${{ secrets.SUPABASE_ANON_KEY }}
-        IMAGE_GENERATION_PROVIDER: ${{ github.event.inputs.provider || 'placeholder' }}
-        STABILITY_API_KEY: ${{ secrets.STABILITY_API_KEY }}
-        OPENAI_API_KEY: ${{ secrets.OPENAI_API_KEY }}
-      run: |
-        python image_generation/hemp_image_generator.py \
-          --batch-size ${{ github.event.inputs.batch_size || '50' }} \
-          --provider ${{ github.event.inputs.provider || 'placeholder' }}
-    
-    - name: Upload Logs
-      uses: actions/upload-artifact@v3
-      if: always()
-      with:
-        name: generation-logs
-        path: logs/
-=======
 name: Hemp Image Generation
 
 on:
@@ -145,45 +86,45 @@
           echo "⚠️ Image generator script not found. Creating placeholder..."
           mkdir -p image_generation
           cat > image_generation/hemp_image_generator.py << 'EOF'
-#!/usr/bin/env python3
-"""Placeholder Hemp Image Generator"""
-import os
-import sys
-import argparse
-from datetime import datetime
-
-def main():
-    parser = argparse.ArgumentParser(description='Hemp Image Generator')
-    parser.add_argument('--batch-size', type=int, default=50, help='Number of images to generate')
-    parser.add_argument('--provider', default='placeholder', help='Image generation provider')
-    args = parser.parse_args()
-    
-    print(f"🌿 Hemp Image Generator")
-    print(f"Provider: {args.provider}")
-    print(f"Batch Size: {args.batch_size}")
-    print(f"Time: {datetime.now().isoformat()}")
-    
-    # Check environment variables
-    supabase_url = os.getenv('SUPABASE_URL')
-    supabase_key = os.getenv('SUPABASE_ANON_KEY')
-    
-    if not supabase_url or not supabase_key:
-        print("❌ Error: Missing Supabase credentials")
-        sys.exit(1)
-    
-    print("✅ Environment configured")
-    
-    # Log to file
-    os.makedirs('logs', exist_ok=True)
-    with open('logs/image_generation.log', 'a') as f:
-        f.write(f"\n{datetime.now().isoformat()} - Generated {args.batch_size} placeholder images\n")
-    
-    print(f"✅ Generated {args.batch_size} placeholder images")
-    return 0
-
-if __name__ == "__main__":
-    sys.exit(main())
-EOF
+        #!/usr/bin/env python3
+        """Placeholder Hemp Image Generator"""
+        import os
+        import sys
+        import argparse
+        from datetime import datetime
+        
+        def main():
+            parser = argparse.ArgumentParser(description='Hemp Image Generator')
+            parser.add_argument('--batch-size', type=int, default=50, help='Number of images to generate')
+            parser.add_argument('--provider', default='placeholder', help='Image generation provider')
+            args = parser.parse_args()
+            
+            print(f"🌿 Hemp Image Generator")
+            print(f"Provider: {args.provider}")
+            print(f"Batch Size: {args.batch_size}")
+            print(f"Time: {datetime.now().isoformat()}")
+            
+            # Check environment variables
+            supabase_url = os.getenv('SUPABASE_URL')
+            supabase_key = os.getenv('SUPABASE_ANON_KEY')
+            
+            if not supabase_url or not supabase_key:
+                print("❌ Error: Missing Supabase credentials")
+                sys.exit(1)
+            
+            print("✅ Environment configured")
+            
+            # Log to file
+            os.makedirs('logs', exist_ok=True)
+            with open('logs/image_generation.log', 'a') as f:
+                f.write(f"\n{datetime.now().isoformat()} - Generated {args.batch_size} placeholder images\n")
+            
+            print(f"✅ Generated {args.batch_size} placeholder images")
+            return 0
+        
+        if __name__ == "__main__":
+            sys.exit(main())
+        EOF
           chmod +x image_generation/hemp_image_generator.py
         else
           echo "✅ Image generator script exists"
@@ -227,5 +168,4 @@
       with:
         name: generation-logs-${{ github.run_id }}
         path: logs/
->>>>>>> f9b95b00
         retention-days: 7