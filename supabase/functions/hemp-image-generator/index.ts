import { serve } from "https://deno.land/std@0.177.0/http/server.ts";
import { createClient } from "https://esm.sh/@supabase/supabase-js@2";

// Initialize Supabase client
const supabaseUrl = Deno.env.get('SUPABASE_URL')!;
const supabaseServiceKey = Deno.env.get('SUPABASE_SERVICE_ROLE_KEY')!;
const supabase = createClient(supabaseUrl, supabaseServiceKey);

// API Keys from environment
const OPENAI_API_KEY = Deno.env.get('OPENAI_API_KEY');
const STABILITY_API_KEY = Deno.env.get('STABILITY_API_KEY');

// Image generation providers configuration
const IMAGE_PROVIDERS = {
  PLACEHOLDER: 'placeholder',
  STABLE_DIFFUSION: 'stable_diffusion',
  DALL_E: 'dall_e_3',
  MIDJOURNEY: 'midjourney'
};

serve(async (req) => {
  try {
    // CORS headers
    if (req.method === 'OPTIONS') {
      return new Response(null, {
        headers: {
          'Access-Control-Allow-Origin': '*',
          'Access-Control-Allow-Methods': 'POST, OPTIONS',
          'Access-Control-Allow-Headers': 'authorization, x-client-info, apikey, content-type',
        },
      });
    }

    if (req.method !== 'POST') {
      return new Response('Method not allowed', { status: 405 });
    }

<<<<<<< HEAD
    const requestBody = await req.json();
    const { 
      batchSize = 10, 
      provider = IMAGE_PROVIDERS.PLACEHOLDER,
      productId,
      productName,
      productDescription,
      forceProvider
    } = requestBody;
=======
    const { batchSize = 10, provider = await selectBestProvider() } = await req.json();
>>>>>>> 8666c84b

    // If specific product is requested
    if (productId && productName) {
      const imageUrl = await generateSingleImage(
        productId,
        productName,
        productDescription || '',
        forceProvider || provider
      );
      
      return new Response(JSON.stringify({
        success: true,
        imageUrl,
        provider: forceProvider || provider
      }), {
        headers: { 
          'Content-Type': 'application/json',
          'Access-Control-Allow-Origin': '*'
        },
      });
    }

    // Batch processing
    const { data: queue, error: queueError } = await supabase
      .from('image_generation_queue')
      .select(`
        id,
        product_id,
        prompt,
        style_preset,
        negative_prompt,
        uses_products (
          name,
          description,
          plant_parts (name),
          industry_sub_categories (
            name,
            industries (name)
          )
        )
      `)
      .eq('status', 'pending')
      .order('priority', { ascending: false })
      .order('created_at')
      .limit(batchSize);

    if (queueError) throw queueError;

    const results = {
      processed: 0,
      success: 0,
      failed: 0,
      errors: []
    };

<<<<<<< HEAD
    for (const item of queue || []) {
=======
    // Process each queued item
    for (const item of queue) {
      const startTime = Date.now();
      
>>>>>>> 8666c84b
      try {
        let imageUrl = '';
        let actualProvider = provider;
        
<<<<<<< HEAD
        const productName = item.uses_products?.name || 'Hemp Product';
        const productDescription = item.uses_products?.description || '';
        const plantPart = item.uses_products?.plant_parts?.name || '';
        const industry = item.uses_products?.industry_sub_categories?.industries?.name || '';
        
        // Generate prompt if not provided
        const prompt = item.prompt || generatePrompt(productName, productDescription, plantPart, industry);
        
        // Generate image based on provider
        imageUrl = await generateImageByProvider(
          provider,
          prompt,
          productName,
          item.style_preset,
          item.negative_prompt
        );
=======
        try {
          switch (provider) {
            case IMAGE_PROVIDERS.PLACEHOLDER:
              imageUrl = generatePlaceholderUrl(item);
              break;
            
            case IMAGE_PROVIDERS.STABLE_DIFFUSION:
              imageUrl = await generateStableDiffusion(item.prompt, item.negative_prompt);
              break;
            
            case IMAGE_PROVIDERS.DALL_E:
              imageUrl = await generateDallE(item.prompt);
              break;
            
            default:
              // Fallback to placeholder if provider is unknown
              imageUrl = generatePlaceholderUrl(item);
              actualProvider = IMAGE_PROVIDERS.PLACEHOLDER;
          }
        } catch (apiError) {
          console.error(`API error for provider ${provider}:`, apiError);
          // Fallback to placeholder on API error
          imageUrl = generatePlaceholderUrl(item);
          actualProvider = IMAGE_PROVIDERS.PLACEHOLDER;
        }
>>>>>>> 8666c84b

        // Update product with generated image
        await supabase
          .from('uses_products')
          .update({ 
            image_url: imageUrl,
            updated_at: new Date().toISOString()
          })
          .eq('id', item.product_id);

        // Update queue status
        await supabase
          .from('image_generation_queue')
          .update({ 
            status: 'completed',
            generated_image_url: imageUrl,
            generation_provider: actualProvider,
            completed_at: new Date().toISOString(),
            updated_at: new Date().toISOString()
          })
          .eq('id', item.id);

        // Log success
        await supabase
          .from('image_generation_history')
          .insert({
            queue_id: item.id,
            product_id: item.product_id,
            action: 'completed',
            details: {
              image_url: imageUrl,
              provider: actualProvider,
              generation_time_ms: Date.now() - startTime
            }
          });

        // Log cost if not placeholder
        if (actualProvider !== IMAGE_PROVIDERS.PLACEHOLDER) {
          await logGenerationCost(actualProvider, item.product_id, item.id, Date.now() - startTime, true);
        }

        results.success++;
      } catch (error) {
        // Handle errors
        await supabase
          .from('image_generation_queue')
          .update({ 
            status: 'failed',
            error_message: error.message,
            updated_at: new Date().toISOString()
          })
          .eq('id', item.id);

        // Log failed cost
        await logGenerationCost(provider, item.product_id, item.id, Date.now() - startTime, false, error.message);

        results.failed++;
        results.errors.push({ itemId: item.id, error: error.message });
      }
      
      results.processed++;
    }

    return new Response(JSON.stringify({
      success: true,
      results,
      message: `Processed ${results.processed} items: ${results.success} successful, ${results.failed} failed`
    }), {
      headers: { 
        'Content-Type': 'application/json',
        'Access-Control-Allow-Origin': '*'
      },
    });

  } catch (error) {
    return new Response(JSON.stringify({ 
      success: false, 
      error: error.message 
    }), {
      status: 500,
      headers: { 
        'Content-Type': 'application/json',
        'Access-Control-Allow-Origin': '*'
      },
    });
  }
});

<<<<<<< HEAD
async function generateSingleImage(
  productId: number,
  productName: string,
  productDescription: string,
  provider: string
): Promise<string> {
  const prompt = generatePrompt(productName, productDescription, '', '');
  return generateImageByProvider(provider, prompt, productName, 'product_photography', '');
}

async function generateImageByProvider(
  provider: string,
  prompt: string,
  productName: string,
  stylePreset?: string,
  negativePrompt?: string
): Promise<string> {
  switch (provider) {
    case IMAGE_PROVIDERS.STABLE_DIFFUSION:
      return generateWithStableDiffusion(prompt, stylePreset, negativePrompt);
    case IMAGE_PROVIDERS.DALL_E:
      return generateWithDallE(prompt);
    case IMAGE_PROVIDERS.PLACEHOLDER:
    default:
      return generatePlaceholderUrl(productName);
  }
}

async function generateWithStableDiffusion(
  prompt: string,
  stylePreset: string = 'product-photography',
  negativePrompt?: string
): Promise<string> {
  if (!STABILITY_API_KEY) {
    console.log('Stability API key not found, falling back to placeholder');
    return generatePlaceholderUrl(prompt.substring(0, 30));
  }

  try {
    const engineId = 'stable-diffusion-v1-6';
    const apiHost = 'https://api.stability.ai';
    
    const response = await fetch(
      `${apiHost}/v1/generation/${engineId}/text-to-image`,
      {
        method: 'POST',
        headers: {
          'Content-Type': 'application/json',
          'Accept': 'application/json',
          'Authorization': `Bearer ${STABILITY_API_KEY}`,
        },
        body: JSON.stringify({
          text_prompts: [
            {
              text: prompt,
              weight: 1
            },
            ...(negativePrompt ? [{
              text: negativePrompt,
              weight: -1
            }] : [])
          ],
          cfg_scale: 7,
          height: 512,
          width: 512,
          steps: 30,
          samples: 1,
          style_preset: stylePreset,
        }),
      }
    );

    if (!response.ok) {
      throw new Error(`Stability API error: ${response.status}`);
    }

    const responseJSON = await response.json();
    const base64Image = responseJSON.artifacts[0].base64;
    
    // Convert base64 to blob and upload to Supabase storage
    const imageBlob = base64ToBlob(base64Image, 'image/png');
    const fileName = `products/${Date.now()}_${sanitizeFileName(prompt.substring(0, 30))}.png`;
    
    const { data: uploadData, error: uploadError } = await supabase.storage
      .from('product-images')
      .upload(fileName, imageBlob, {
        contentType: 'image/png',
        upsert: false
      });

    if (uploadError) throw uploadError;

    // Get public URL
    const { data: { publicUrl } } = supabase.storage
      .from('product-images')
      .getPublicUrl(fileName);

    return publicUrl;
  } catch (error) {
    console.error('Stable Diffusion error:', error);
    throw error;
  }
}

async function generateWithDallE(prompt: string): Promise<string> {
  if (!OPENAI_API_KEY) {
    console.log('OpenAI API key not found, falling back to placeholder');
    return generatePlaceholderUrl(prompt.substring(0, 30));
  }

  try {
    const response = await fetch('https://api.openai.com/v1/images/generations', {
      method: 'POST',
      headers: {
        'Content-Type': 'application/json',
        'Authorization': `Bearer ${OPENAI_API_KEY}`,
      },
      body: JSON.stringify({
        model: 'dall-e-3',
        prompt: prompt,
        n: 1,
        size: '1024x1024',
        quality: 'standard',
        style: 'natural'
      }),
    });

    if (!response.ok) {
      const error = await response.json();
      throw new Error(`OpenAI API error: ${error.error?.message || response.status}`);
    }

    const data = await response.json();
    const imageUrl = data.data[0].url;
    
    // Download and re-upload to Supabase storage for persistence
    const imageResponse = await fetch(imageUrl);
    const imageBlob = await imageResponse.blob();
    const fileName = `products/${Date.now()}_${sanitizeFileName(prompt.substring(0, 30))}.png`;
    
    const { data: uploadData, error: uploadError } = await supabase.storage
      .from('product-images')
      .upload(fileName, imageBlob, {
        contentType: 'image/png',
        upsert: false
      });

    if (uploadError) throw uploadError;

    // Get public URL
    const { data: { publicUrl } } = supabase.storage
      .from('product-images')
      .getPublicUrl(fileName);

    return publicUrl;
  } catch (error) {
    console.error('DALL-E error:', error);
    throw error;
  }
}

function generatePrompt(
  productName: string,
  productDescription: string,
  plantPart: string,
  industry: string
): string {
  let prompt = `Professional product photography of ${productName}`;
=======
async function selectBestProvider(): Promise<string> {
  // Check which providers have API keys configured
  const hasStabilityKey = !!Deno.env.get('STABILITY_API_KEY');
  const hasOpenAIKey = !!Deno.env.get('OPENAI_API_KEY');
  
  const availableProviders = [];
  if (hasStabilityKey) availableProviders.push(IMAGE_PROVIDERS.STABLE_DIFFUSION);
  if (hasOpenAIKey) availableProviders.push(IMAGE_PROVIDERS.DALL_E);
  
  if (availableProviders.length === 0) {
    console.warn('No AI provider API keys found, using placeholder');
    return IMAGE_PROVIDERS.PLACEHOLDER;
  }
  
  // Get provider configs from database
  const { data: configs } = await supabase
    .from('ai_provider_config')
    .select('*')
    .in('provider_name', availableProviders)
    .eq('is_active', true)
    .order('quality_score', { ascending: false })
    .limit(1);
  
  if (configs && configs.length > 0) {
    return configs[0].provider_name;
  }
  
  // Default fallback
  return availableProviders[0];
}

async function generateStableDiffusion(prompt: string, negativePrompt?: string): Promise<string> {
  const apiKey = Deno.env.get('STABILITY_API_KEY');
  if (!apiKey) {
    throw new Error('Stability API key not configured');
  }

  const response = await fetch('https://api.stability.ai/v1/generation/stable-diffusion-xl-1024-v1-0/text-to-image', {
    method: 'POST',
    headers: {
      'Authorization': `Bearer ${apiKey}`,
      'Content-Type': 'application/json',
      'Accept': 'application/json'
    },
    body: JSON.stringify({
      text_prompts: [
        { text: prompt, weight: 1 },
        ...(negativePrompt ? [{ text: negativePrompt, weight: -1 }] : [])
      ],
      cfg_scale: 7,
      height: 1024,
      width: 1024,
      samples: 1,
      steps: 30
    })
  });
  
  if (!response.ok) {
    const error = await response.text();
    throw new Error(`Stable Diffusion API error: ${response.status} - ${error}`);
  }
  
  const data = await response.json();
  
  // Upload base64 image to Supabase Storage
  const imageBase64 = data.artifacts[0].base64;
  const imageBuffer = Uint8Array.from(atob(imageBase64), c => c.charCodeAt(0));
  
  const fileName = `hemp-product-${Date.now()}-${Math.random().toString(36).substring(7)}.png`;
  const { data: uploadData, error: uploadError } = await supabase.storage
    .from('hemp-product-images')
    .upload(fileName, imageBuffer, {
      contentType: 'image/png',
      cacheControl: '3600',
      upsert: false
    });
  
  if (uploadError) {
    throw uploadError;
  }
  
  const { data: { publicUrl } } = supabase.storage
    .from('hemp-product-images')
    .getPublicUrl(fileName);
  
  return publicUrl;
}

async function generateDallE(prompt: string): Promise<string> {
  const apiKey = Deno.env.get('OPENAI_API_KEY');
  if (!apiKey) {
    throw new Error('OpenAI API key not configured');
  }

  const response = await fetch('https://api.openai.com/v1/images/generations', {
    method: 'POST',
    headers: {
      'Authorization': `Bearer ${apiKey}`,
      'Content-Type': 'application/json'
    },
    body: JSON.stringify({
      model: "dall-e-3",
      prompt: prompt,
      n: 1,
      size: "1024x1024",
      quality: "standard"
    })
  });
  
  if (!response.ok) {
    const error = await response.text();
    throw new Error(`DALL-E API error: ${response.status} - ${error}`);
  }
  
  const data = await response.json();
  const imageUrl = data.data[0].url;
  
  // Download and re-upload to Supabase Storage for persistence
  const imageResponse = await fetch(imageUrl);
  const imageBlob = await imageResponse.blob();
  const imageBuffer = await imageBlob.arrayBuffer();
  
  const fileName = `hemp-product-${Date.now()}-${Math.random().toString(36).substring(7)}.png`;
  const { data: uploadData, error: uploadError } = await supabase.storage
    .from('hemp-product-images')
    .upload(fileName, new Uint8Array(imageBuffer), {
      contentType: 'image/png',
      cacheControl: '3600',
      upsert: false
    });
  
  if (uploadError) {
    throw uploadError;
  }
  
  const { data: { publicUrl } } = supabase.storage
    .from('hemp-product-images')
    .getPublicUrl(fileName);
  
  return publicUrl;
}

async function logGenerationCost(
  provider: string, 
  productId: number, 
  queueId: string, 
  generationTimeMs: number, 
  success: boolean,
  errorMessage?: string
): Promise<void> {
  // Get provider config for cost
  const { data: providerConfig } = await supabase
    .from('ai_provider_config')
    .select('cost_per_image')
    .eq('provider_name', provider)
    .single();
  
  const cost = success ? (providerConfig?.cost_per_image || 0) : 0;
  
  await supabase
    .from('ai_generation_costs')
    .insert({
      provider_name: provider,
      product_id: productId,
      queue_id: queueId,
      cost: cost,
      generation_time_ms: generationTimeMs,
      image_size: '1024x1024',
      success: success,
      error_message: errorMessage,
      metadata: {
        edge_function: true,
        timestamp: new Date().toISOString()
      }
    });
}

function generatePlaceholderUrl(item: any): string {
  const productName = item.uses_products?.name || 'Hemp Product';
  const plantPart = item.uses_products?.plant_parts?.name || '';
>>>>>>> 8666c84b
  
  if (productDescription) {
    prompt += `, ${productDescription}`;
  }
  
  if (plantPart) {
    prompt += `, made from hemp ${plantPart}`;
  }
  
  if (industry) {
    prompt += `, for ${industry} industry`;
  }
  
  prompt += ', clean white background, studio lighting, high quality, commercial photography, 4k, sharp focus';
  
  return prompt;
}

function generatePlaceholderUrl(productName: string): string {
  // Use a placeholder service with customization
  const encodedText = encodeURIComponent(productName);
  const bgColor = '2a9d8f';
  const textColor = 'ffffff';
  return `https://via.placeholder.com/512x512/${bgColor}/${textColor}?text=${encodedText}`;
}

function base64ToBlob(base64: string, contentType: string): Blob {
  const byteCharacters = atob(base64);
  const byteNumbers = new Array(byteCharacters.length);
  
  for (let i = 0; i < byteCharacters.length; i++) {
    byteNumbers[i] = byteCharacters.charCodeAt(i);
  }
  
<<<<<<< HEAD
  const byteArray = new Uint8Array(byteNumbers);
  return new Blob([byteArray], { type: contentType });
}

function sanitizeFileName(fileName: string): string {
  return fileName
    .toLowerCase()
    .replace(/[^a-z0-9]/g, '_')
    .replace(/_+/g, '_')
    .substring(0, 50);
=======
  // Generate URL with better formatting
  const formattedName = encodeURIComponent(productName.replace(/[^a-zA-Z0-9 ]/g, ''));
  return `https://via.placeholder.com/1024x1024/${color}/FFFFFF?text=${formattedName}`;
>>>>>>> 8666c84b
}<|MERGE_RESOLUTION|>--- conflicted
+++ resolved
@@ -6,15 +6,11 @@
 const supabaseServiceKey = Deno.env.get('SUPABASE_SERVICE_ROLE_KEY')!;
 const supabase = createClient(supabaseUrl, supabaseServiceKey);
 
-// API Keys from environment
-const OPENAI_API_KEY = Deno.env.get('OPENAI_API_KEY');
-const STABILITY_API_KEY = Deno.env.get('STABILITY_API_KEY');
-
 // Image generation providers configuration
 const IMAGE_PROVIDERS = {
   PLACEHOLDER: 'placeholder',
   STABLE_DIFFUSION: 'stable_diffusion',
-  DALL_E: 'dall_e_3',
+  DALL_E: 'dall_e',
   MIDJOURNEY: 'midjourney'
 };
 
@@ -35,42 +31,9 @@
       return new Response('Method not allowed', { status: 405 });
     }
 
-<<<<<<< HEAD
-    const requestBody = await req.json();
-    const { 
-      batchSize = 10, 
-      provider = IMAGE_PROVIDERS.PLACEHOLDER,
-      productId,
-      productName,
-      productDescription,
-      forceProvider
-    } = requestBody;
-=======
     const { batchSize = 10, provider = await selectBestProvider() } = await req.json();
->>>>>>> 8666c84b
-
-    // If specific product is requested
-    if (productId && productName) {
-      const imageUrl = await generateSingleImage(
-        productId,
-        productName,
-        productDescription || '',
-        forceProvider || provider
-      );
-      
-      return new Response(JSON.stringify({
-        success: true,
-        imageUrl,
-        provider: forceProvider || provider
-      }), {
-        headers: { 
-          'Content-Type': 'application/json',
-          'Access-Control-Allow-Origin': '*'
-        },
-      });
-    }
-
-    // Batch processing
+
+    // Fetch pending image generation tasks
     const { data: queue, error: queueError } = await supabase
       .from('image_generation_queue')
       .select(`
@@ -81,7 +44,6 @@
         negative_prompt,
         uses_products (
           name,
-          description,
           plant_parts (name),
           industry_sub_categories (
             name,
@@ -89,12 +51,14 @@
           )
         )
       `)
-      .eq('status', 'pending')
+      .in('status', ['pending', 'retry'])
       .order('priority', { ascending: false })
       .order('created_at')
       .limit(batchSize);
 
-    if (queueError) throw queueError;
+    if (queueError) {
+      throw queueError;
+    }
 
     const results = {
       processed: 0,
@@ -103,36 +67,21 @@
       errors: []
     };
 
-<<<<<<< HEAD
-    for (const item of queue || []) {
-=======
     // Process each queued item
     for (const item of queue) {
       const startTime = Date.now();
       
->>>>>>> 8666c84b
       try {
+        // Update status to processing
+        await supabase
+          .from('image_generation_queue')
+          .update({ status: 'processing', updated_at: new Date().toISOString() })
+          .eq('id', item.id);
+
+        // Generate image based on provider
         let imageUrl = '';
         let actualProvider = provider;
         
-<<<<<<< HEAD
-        const productName = item.uses_products?.name || 'Hemp Product';
-        const productDescription = item.uses_products?.description || '';
-        const plantPart = item.uses_products?.plant_parts?.name || '';
-        const industry = item.uses_products?.industry_sub_categories?.industries?.name || '';
-        
-        // Generate prompt if not provided
-        const prompt = item.prompt || generatePrompt(productName, productDescription, plantPart, industry);
-        
-        // Generate image based on provider
-        imageUrl = await generateImageByProvider(
-          provider,
-          prompt,
-          productName,
-          item.style_preset,
-          item.negative_prompt
-        );
-=======
         try {
           switch (provider) {
             case IMAGE_PROVIDERS.PLACEHOLDER:
@@ -158,7 +107,6 @@
           imageUrl = generatePlaceholderUrl(item);
           actualProvider = IMAGE_PROVIDERS.PLACEHOLDER;
         }
->>>>>>> 8666c84b
 
         // Update product with generated image
         await supabase
@@ -222,6 +170,18 @@
       results.processed++;
     }
 
+    // Log agent run
+    await supabase
+      .from('hemp_agent_runs')
+      .insert({
+        agent_name: 'hemp_image_generator_edge',
+        products_found: queue.length,
+        products_saved: results.success,
+        companies_saved: 0,
+        status: 'completed',
+        error_message: results.errors.length > 0 ? JSON.stringify(results.errors) : null
+      });
+
     return new Response(JSON.stringify({
       success: true,
       results,
@@ -247,176 +207,6 @@
   }
 });
 
-<<<<<<< HEAD
-async function generateSingleImage(
-  productId: number,
-  productName: string,
-  productDescription: string,
-  provider: string
-): Promise<string> {
-  const prompt = generatePrompt(productName, productDescription, '', '');
-  return generateImageByProvider(provider, prompt, productName, 'product_photography', '');
-}
-
-async function generateImageByProvider(
-  provider: string,
-  prompt: string,
-  productName: string,
-  stylePreset?: string,
-  negativePrompt?: string
-): Promise<string> {
-  switch (provider) {
-    case IMAGE_PROVIDERS.STABLE_DIFFUSION:
-      return generateWithStableDiffusion(prompt, stylePreset, negativePrompt);
-    case IMAGE_PROVIDERS.DALL_E:
-      return generateWithDallE(prompt);
-    case IMAGE_PROVIDERS.PLACEHOLDER:
-    default:
-      return generatePlaceholderUrl(productName);
-  }
-}
-
-async function generateWithStableDiffusion(
-  prompt: string,
-  stylePreset: string = 'product-photography',
-  negativePrompt?: string
-): Promise<string> {
-  if (!STABILITY_API_KEY) {
-    console.log('Stability API key not found, falling back to placeholder');
-    return generatePlaceholderUrl(prompt.substring(0, 30));
-  }
-
-  try {
-    const engineId = 'stable-diffusion-v1-6';
-    const apiHost = 'https://api.stability.ai';
-    
-    const response = await fetch(
-      `${apiHost}/v1/generation/${engineId}/text-to-image`,
-      {
-        method: 'POST',
-        headers: {
-          'Content-Type': 'application/json',
-          'Accept': 'application/json',
-          'Authorization': `Bearer ${STABILITY_API_KEY}`,
-        },
-        body: JSON.stringify({
-          text_prompts: [
-            {
-              text: prompt,
-              weight: 1
-            },
-            ...(negativePrompt ? [{
-              text: negativePrompt,
-              weight: -1
-            }] : [])
-          ],
-          cfg_scale: 7,
-          height: 512,
-          width: 512,
-          steps: 30,
-          samples: 1,
-          style_preset: stylePreset,
-        }),
-      }
-    );
-
-    if (!response.ok) {
-      throw new Error(`Stability API error: ${response.status}`);
-    }
-
-    const responseJSON = await response.json();
-    const base64Image = responseJSON.artifacts[0].base64;
-    
-    // Convert base64 to blob and upload to Supabase storage
-    const imageBlob = base64ToBlob(base64Image, 'image/png');
-    const fileName = `products/${Date.now()}_${sanitizeFileName(prompt.substring(0, 30))}.png`;
-    
-    const { data: uploadData, error: uploadError } = await supabase.storage
-      .from('product-images')
-      .upload(fileName, imageBlob, {
-        contentType: 'image/png',
-        upsert: false
-      });
-
-    if (uploadError) throw uploadError;
-
-    // Get public URL
-    const { data: { publicUrl } } = supabase.storage
-      .from('product-images')
-      .getPublicUrl(fileName);
-
-    return publicUrl;
-  } catch (error) {
-    console.error('Stable Diffusion error:', error);
-    throw error;
-  }
-}
-
-async function generateWithDallE(prompt: string): Promise<string> {
-  if (!OPENAI_API_KEY) {
-    console.log('OpenAI API key not found, falling back to placeholder');
-    return generatePlaceholderUrl(prompt.substring(0, 30));
-  }
-
-  try {
-    const response = await fetch('https://api.openai.com/v1/images/generations', {
-      method: 'POST',
-      headers: {
-        'Content-Type': 'application/json',
-        'Authorization': `Bearer ${OPENAI_API_KEY}`,
-      },
-      body: JSON.stringify({
-        model: 'dall-e-3',
-        prompt: prompt,
-        n: 1,
-        size: '1024x1024',
-        quality: 'standard',
-        style: 'natural'
-      }),
-    });
-
-    if (!response.ok) {
-      const error = await response.json();
-      throw new Error(`OpenAI API error: ${error.error?.message || response.status}`);
-    }
-
-    const data = await response.json();
-    const imageUrl = data.data[0].url;
-    
-    // Download and re-upload to Supabase storage for persistence
-    const imageResponse = await fetch(imageUrl);
-    const imageBlob = await imageResponse.blob();
-    const fileName = `products/${Date.now()}_${sanitizeFileName(prompt.substring(0, 30))}.png`;
-    
-    const { data: uploadData, error: uploadError } = await supabase.storage
-      .from('product-images')
-      .upload(fileName, imageBlob, {
-        contentType: 'image/png',
-        upsert: false
-      });
-
-    if (uploadError) throw uploadError;
-
-    // Get public URL
-    const { data: { publicUrl } } = supabase.storage
-      .from('product-images')
-      .getPublicUrl(fileName);
-
-    return publicUrl;
-  } catch (error) {
-    console.error('DALL-E error:', error);
-    throw error;
-  }
-}
-
-function generatePrompt(
-  productName: string,
-  productDescription: string,
-  plantPart: string,
-  industry: string
-): string {
-  let prompt = `Professional product photography of ${productName}`;
-=======
 async function selectBestProvider(): Promise<string> {
   // Check which providers have API keys configured
   const hasStabilityKey = !!Deno.env.get('STABILITY_API_KEY');
@@ -597,55 +387,26 @@
 function generatePlaceholderUrl(item: any): string {
   const productName = item.uses_products?.name || 'Hemp Product';
   const plantPart = item.uses_products?.plant_parts?.name || '';
->>>>>>> 8666c84b
-  
-  if (productDescription) {
-    prompt += `, ${productDescription}`;
-  }
-  
-  if (plantPart) {
-    prompt += `, made from hemp ${plantPart}`;
-  }
-  
-  if (industry) {
-    prompt += `, for ${industry} industry`;
-  }
-  
-  prompt += ', clean white background, studio lighting, high quality, commercial photography, 4k, sharp focus';
-  
-  return prompt;
-}
-
-function generatePlaceholderUrl(productName: string): string {
-  // Use a placeholder service with customization
-  const encodedText = encodeURIComponent(productName);
-  const bgColor = '2a9d8f';
-  const textColor = 'ffffff';
-  return `https://via.placeholder.com/512x512/${bgColor}/${textColor}?text=${encodedText}`;
-}
-
-function base64ToBlob(base64: string, contentType: string): Blob {
-  const byteCharacters = atob(base64);
-  const byteNumbers = new Array(byteCharacters.length);
-  
-  for (let i = 0; i < byteCharacters.length; i++) {
-    byteNumbers[i] = byteCharacters.charCodeAt(i);
-  }
-  
-<<<<<<< HEAD
-  const byteArray = new Uint8Array(byteNumbers);
-  return new Blob([byteArray], { type: contentType });
-}
-
-function sanitizeFileName(fileName: string): string {
-  return fileName
-    .toLowerCase()
-    .replace(/[^a-z0-9]/g, '_')
-    .replace(/_+/g, '_')
-    .substring(0, 50);
-=======
+  
+  // Color mapping based on plant part
+  const colorMap: { [key: string]: string } = {
+    'Seed': '8B4513',
+    'Fiber': '228B22',
+    'Flower': '9370DB',
+    'Hurd': 'D2691E',
+    'Root': '8B4513',
+    'Leaves': '32CD32'
+  };
+  
+  let color = '2E8B57'; // Default sea green
+  for (const [key, value] of Object.entries(colorMap)) {
+    if (plantPart.includes(key)) {
+      color = value;
+      break;
+    }
+  }
+  
   // Generate URL with better formatting
   const formattedName = encodeURIComponent(productName.replace(/[^a-zA-Z0-9 ]/g, ''));
   return `https://via.placeholder.com/1024x1024/${color}/FFFFFF?text=${formattedName}`;
->>>>>>> 8666c84b
 }